--- conflicted
+++ resolved
@@ -18,14 +18,8 @@
 
 The following environment variables need to be defined:
 
-<<<<<<< HEAD
-```
-DATABASE_URL="./db/validator.db"                                // Path to store database file
-PORT=42069                                                       // The port exposed
-=======
 ```environment
 DATABASE_URL="postgres://<username>:<password>@localhost/bundlr"                                // Path to store database file
->>>>>>> 639e9722
 BUNDLER_PUBLIC="OXcT1sVRSA5eGwt2k6Yuz8-3e3g9WJi5uSE99CWqsBs"    // Bundler public key
 VALIDATOR_KEY="./wallet.json"                                   // Path to arweave wallet file
 BUNDLER_URL="https://node1.bundlr.network"                      // Bundler Node url

--- conflicted
+++ resolved
@@ -6,13 +6,9 @@
 };
 use env_logger::Env;
 use jsonwebkey::{JsonWebKey, Key, PublicExponent, RsaPublic};
-<<<<<<< HEAD
 use sysinfo::{System, SystemExt};
 use std::{fs, net::SocketAddr, str::FromStr, process};
-=======
 use serde::Deserialize;
-use std::{fs, net::SocketAddr, str::FromStr};
->>>>>>> 7f7badfa
 use url::Url;
 
 use validator::{
@@ -112,19 +108,6 @@
 pub trait IntoAsync<T> {
     async fn into_async(&self) -> T;
 }
-// TODO: This does not belong here, create a new time for AppContextConfig and move to context module
-<<<<<<< HEAD
-impl From<&CliOpts> for AppContext {
-    fn from(config: &CliOpts) -> Self {
-        let bundler_jwk = if let Some(key_file_path) = &config.bundler_key {
-            let file = fs::read_to_string(key_file_path).unwrap();
-            file.parse().unwrap()
-        } else {
-            let n = config.bundler_public.as_ref().unwrap();
-            let fmt_n = &n.replace(&['(', ')', ',', '\"', '.', ';', ':', '\''][..], "");
-            public_only_jwk_from_rsa_n(fmt_n).expect("Failed to decode bundler key")
-        };
-=======
 
 #[async_trait::async_trait]
 impl IntoAsync<AppContext> for CliOpts {
@@ -139,7 +122,6 @@
 
         let bundler_jwk =
             public_only_jwk_from_rsa_n(&n_response).expect("Failed to decode bundler key");
->>>>>>> 7f7badfa
 
         let validator_jwk: JsonWebKey = {
             let file = fs::read_to_string(&self.validator_key).unwrap();
@@ -174,23 +156,9 @@
     }
 }
 
-<<<<<<< HEAD
-#[actix_web::main]
-async fn main() -> () {
-    let sys = System::new_all();
-    System::print_hardware_info(&sys);
-    let enough_resources = System::has_enough_resources(&sys);
-    if !enough_resources {
-        println!("Not enough resources, check Readme file");
-        process::exit(1);
-    }
-
-    dotenv::dotenv().ok();
-=======
 fn main() -> () {
     actix_rt::System::new().block_on(async {
         dotenv::dotenv().ok();
->>>>>>> 7f7badfa
 
         env_logger::init_from_env(Env::default().default_filter_or("info"));
 

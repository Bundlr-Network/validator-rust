use diesel::prelude::*;
use diesel::result::Error;
use diesel::{PgConnection, QueryDsl};
extern crate diesel;
use crate::database::models::{Bundle, NewBundle, NewTransaction, Transaction};
use crate::database::schema::bundle::dsl::*;
use crate::database::schema::transactions::dsl::*;
use crate::database::schema::{bundle, transactions};

pub trait RequestContext {
    fn get_db_connection(&self) -> PgConnection;
}

<<<<<<< HEAD
pub fn get_bundle(b_id: &str) -> Result<Bundle, Error> {
    let conn = get_db_connection();
=======
pub fn get_bundle<Context>(ctx: &Context, b_id: &String) -> Result<Bundle, Error>
where
    Context: RequestContext,
{
    let conn = ctx.get_db_connection();
>>>>>>> f7e157ab
    bundle.filter(bundle::id.eq(b_id)).first::<Bundle>(&conn)
}

pub fn insert_bundle_in_db<Context>(ctx: &Context, new_bundle: NewBundle) -> std::io::Result<()>
where
    Context: RequestContext,
{
    let conn = ctx.get_db_connection();
    diesel::insert_into(bundle::table)
        .values(&new_bundle)
        .execute(&conn)
        .unwrap_or_else(|_| panic!("Error inserting new bundle {}", &new_bundle.id));

    Ok(())
}

pub fn insert_tx_in_db<Context>(ctx: &Context, new_tx: &NewTransaction) -> std::io::Result<()>
where
    Context: RequestContext,
{
    let conn = ctx.get_db_connection();
    diesel::insert_into(transactions::table)
        .values(new_tx)
        .execute(&conn)
        .unwrap_or_else(|_| panic!("Error inserting new tx {}", &new_tx.id));

    Ok(())
}

pub async fn update_tx<Context>(ctx: &Context, tx: &NewTransaction) -> std::io::Result<()>
where
    Context: RequestContext,
{
    let conn = ctx.get_db_connection();
    diesel::update(transactions::table.find(&tx.id))
        .set(&*tx)
        .get_result::<Transaction>(&conn)
        .unwrap_or_else(|_| panic!("Unable to find transaction {}", &tx.id));

    Ok(())
}

// TODO: implement the database verification correctly
<<<<<<< HEAD
pub async fn get_tx(tx_id: &str) -> Result<Transaction, Error> {
    let conn = get_db_connection();
=======
pub async fn get_tx<Context>(ctx: &Context, tx_id: &String) -> Result<Transaction, Error>
where
    Context: RequestContext,
{
    let conn = ctx.get_db_connection();
>>>>>>> f7e157ab
    transactions
        .filter(transactions::id.eq(tx_id))
        .first::<Transaction>(&conn)
}

pub async fn get_unposted_txs<Context>(ctx: &Context) -> Result<Vec<Transaction>, Error>
where
    Context: RequestContext,
{
    let conn = ctx.get_db_connection();
    transactions
        .filter(transactions::sent_to_leader.eq(false))
        .limit(25)
        .load::<Transaction>(&conn)
}<|MERGE_RESOLUTION|>--- conflicted
+++ resolved
@@ -11,16 +11,11 @@
     fn get_db_connection(&self) -> PgConnection;
 }
 
-<<<<<<< HEAD
-pub fn get_bundle(b_id: &str) -> Result<Bundle, Error> {
-    let conn = get_db_connection();
-=======
 pub fn get_bundle<Context>(ctx: &Context, b_id: &String) -> Result<Bundle, Error>
 where
     Context: RequestContext,
 {
     let conn = ctx.get_db_connection();
->>>>>>> f7e157ab
     bundle.filter(bundle::id.eq(b_id)).first::<Bundle>(&conn)
 }
 
@@ -64,16 +59,11 @@
 }
 
 // TODO: implement the database verification correctly
-<<<<<<< HEAD
-pub async fn get_tx(tx_id: &str) -> Result<Transaction, Error> {
-    let conn = get_db_connection();
-=======
 pub async fn get_tx<Context>(ctx: &Context, tx_id: &String) -> Result<Transaction, Error>
 where
     Context: RequestContext,
 {
     let conn = ctx.get_db_connection();
->>>>>>> f7e157ab
     transactions
         .filter(transactions::id.eq(tx_id))
         .first::<Transaction>(&conn)

use std::{net::SocketAddr, sync::Arc};

use diesel::{
    r2d2::{self, ConnectionManager, PooledConnection},
    SqliteConnection,
};
use jsonwebkey::JsonWebKey;
use url::Url;

use crate::{
    cron::{arweave::ArweaveContext, Bundler},
    database::queries,
    http::reqwest::ReqwestClient,
    key_manager::{InMemoryKeyManager, InMemoryKeyManagerConfig, KeyManager},
    server::{self, RuntimeContext},
    state::{SharedValidatorState, ValidatorStateAccess},
};

pub trait BundlerAccess {
    fn bundler(&self) -> &Bundler;
}

struct Keys(JsonWebKey, JsonWebKey);

impl InMemoryKeyManagerConfig for Keys {
    fn bundler_jwk(&self) -> &JsonWebKey {
        &self.0
    }

    fn validator_jwk(&self) -> &JsonWebKey {
        &self.1
    }
}

#[derive(Clone)]
pub struct AppContext<HttpClient = ReqwestClient> {
    key_manager: Arc<InMemoryKeyManager>,
    db_conn_pool: r2d2::Pool<ConnectionManager<SqliteConnection>>,
    listen: SocketAddr,
    validator_state: SharedValidatorState,
    http_client: HttpClient,
<<<<<<< HEAD
    arweave_uri: http::uri::Uri,
=======
    bundler_connection: Bundler,
>>>>>>> 2b5d65e1
}

impl AppContext {
    pub fn new(
        key_manager: InMemoryKeyManager,
        db_conn_pool: r2d2::Pool<ConnectionManager<SqliteConnection>>,
        listen: SocketAddr,
        validator_state: SharedValidatorState,
        http_client: reqwest::Client,
<<<<<<< HEAD
        arweave_uri: http::uri::Uri,
=======
        bundler_url: &Url,
>>>>>>> 2b5d65e1
    ) -> Self {
        let bundler_connection = Bundler {
            address: key_manager.bundler_address().to_owned(),
            url: bundler_url.to_string(),
        };
        Self {
            key_manager: Arc::new(key_manager),
            db_conn_pool,
            listen,
            validator_state,
            http_client: ReqwestClient::new(http_client),
<<<<<<< HEAD
            arweave_uri,
=======
            bundler_connection,
>>>>>>> 2b5d65e1
        }
    }
}

impl<HttpClient> BundlerAccess for AppContext<HttpClient> {
    fn bundler(&self) -> &Bundler {
        &self.bundler_connection
    }
}

impl<HttpClient> queries::QueryContext for AppContext<HttpClient> {
    fn get_db_connection(&self) -> PooledConnection<ConnectionManager<SqliteConnection>> {
        self.db_conn_pool
            .get()
            .expect("Failed to get connection from database connection pool")
    }

    fn current_epoch(&self) -> u128 {
        self.validator_state.current_epoch()
    }
}

impl<HttpClient> RuntimeContext for AppContext<HttpClient> {
    fn get_db_connection(&self) -> PooledConnection<ConnectionManager<SqliteConnection>> {
        self.db_conn_pool
            .get()
            .expect("Failed to get connection from database connection pool")
    }

    fn bind_address(&self) -> &SocketAddr {
        &self.listen
    }
}

impl<HttpClient> server::routes::sign::Config<Arc<InMemoryKeyManager>> for AppContext<HttpClient> {
    fn bundler_address(&self) -> &str {
        self.key_manager.bundler_address()
    }

    fn validator_address(&self) -> &str {
        self.key_manager.validator_address()
    }

    fn current_epoch(&self) -> u128 {
        self.validator_state.current_epoch()
    }

    fn current_block(&self) -> u128 {
        self.validator_state.current_block()
    }

    fn key_manager(&self) -> &Arc<InMemoryKeyManager> {
        &self.key_manager
    }
}

impl<HttpClient> ValidatorStateAccess for AppContext<HttpClient> {
    fn get_validator_state(&self) -> &SharedValidatorState {
        &self.validator_state
    }
}

impl<HttpClient> ArweaveContext<HttpClient> for AppContext<HttpClient>
where
    HttpClient:
        crate::http::Client<Request = reqwest::Request, Response = reqwest::Response> + Clone,
{
    fn get_client(&self) -> HttpClient {
        self.http_client.clone()
    }

    fn get_arweave_uri(&self) -> &http::uri::Uri {
        &self.arweave_uri
    }
}

#[cfg(test)]
pub mod test_utils {
    use std::{str::FromStr, sync::Arc};

    use super::AppContext;
    use crate::{
        cron::Bundler,
        http::reqwest::mock::MockHttpClient,
        key_manager::{InMemoryKeyManager, KeyManager},
        state::generate_state,
    };
    use diesel::{
        r2d2::{self, ConnectionManager},
        SqliteConnection,
    };

    embed_migrations!();

    pub fn test_context(key_manager: InMemoryKeyManager) -> AppContext<MockHttpClient> {
        let connection_mgr = ConnectionManager::<SqliteConnection>::new(":memory:");
        let db_conn_pool = r2d2::Pool::builder()
            .build(connection_mgr)
            .expect("Failed to create SQLite connection pool.");

        {
            let conn = db_conn_pool.get().unwrap();
            embedded_migrations::run(&conn).unwrap();
        }

        let state = generate_state();

        let bundler_connection = Bundler {
            address: key_manager.bundler_address().to_owned(),
            url: "".to_string(),
        };

        AppContext {
            key_manager: Arc::new(key_manager),
            db_conn_pool,
            listen: "127.0.0.1:10000".parse().unwrap(),
            validator_state: state,
            http_client: MockHttpClient::new(|_, _| false),
<<<<<<< HEAD
            arweave_uri: http::uri::Uri::from_str(&"http://example.com".to_string()).unwrap(),
=======
            bundler_connection,
>>>>>>> 2b5d65e1
        }
    }

    pub fn test_context_with_http_client<HttpClient>(
        key_manager: InMemoryKeyManager,
        http_client: HttpClient,
    ) -> AppContext<HttpClient> {
        let connection_mgr = ConnectionManager::<SqliteConnection>::new(":memory:");
        let db_conn_pool = r2d2::Pool::builder()
            .build(connection_mgr)
            .expect("Failed to create SQLite connection pool.");

        {
            let conn = db_conn_pool.get().unwrap();
            embedded_migrations::run(&conn).unwrap();
        }

        let state = generate_state();

        let bundler_connection = Bundler {
            address: key_manager.bundler_address().to_owned(),
            url: "".to_string(),
        };

        AppContext {
            key_manager: Arc::new(key_manager),
            db_conn_pool,
            listen: "127.0.0.1:10000".parse().unwrap(),
            validator_state: state,
            http_client,
<<<<<<< HEAD
            arweave_uri: http::uri::Uri::from_str(&"http://example.com".to_string()).unwrap(),
=======
            bundler_connection,
>>>>>>> 2b5d65e1
        }
    }
}<|MERGE_RESOLUTION|>--- conflicted
+++ resolved
@@ -39,11 +39,8 @@
     listen: SocketAddr,
     validator_state: SharedValidatorState,
     http_client: HttpClient,
-<<<<<<< HEAD
     arweave_uri: http::uri::Uri,
-=======
     bundler_connection: Bundler,
->>>>>>> 2b5d65e1
 }
 
 impl AppContext {
@@ -53,11 +50,8 @@
         listen: SocketAddr,
         validator_state: SharedValidatorState,
         http_client: reqwest::Client,
-<<<<<<< HEAD
         arweave_uri: http::uri::Uri,
-=======
         bundler_url: &Url,
->>>>>>> 2b5d65e1
     ) -> Self {
         let bundler_connection = Bundler {
             address: key_manager.bundler_address().to_owned(),
@@ -69,11 +63,8 @@
             listen,
             validator_state,
             http_client: ReqwestClient::new(http_client),
-<<<<<<< HEAD
             arweave_uri,
-=======
             bundler_connection,
->>>>>>> 2b5d65e1
         }
     }
 }
@@ -192,11 +183,8 @@
             listen: "127.0.0.1:10000".parse().unwrap(),
             validator_state: state,
             http_client: MockHttpClient::new(|_, _| false),
-<<<<<<< HEAD
             arweave_uri: http::uri::Uri::from_str(&"http://example.com".to_string()).unwrap(),
-=======
             bundler_connection,
->>>>>>> 2b5d65e1
         }
     }
 
@@ -227,11 +215,8 @@
             listen: "127.0.0.1:10000".parse().unwrap(),
             validator_state: state,
             http_client,
-<<<<<<< HEAD
             arweave_uri: http::uri::Uri::from_str(&"http://example.com".to_string()).unwrap(),
-=======
             bundler_connection,
->>>>>>> 2b5d65e1
         }
     }
 }
--- conflicted
+++ resolved
@@ -26,14 +26,10 @@
     Ok(())
 }
 
-<<<<<<< HEAD
-pub async fn validate_transactions(_state: SharedValidatorState) -> Result<(), ValidatorCronError> {
-=======
 pub async fn validate_transactions<Context>(
     _: Arc<Context>,
     state: SharedValidatorState,
 ) -> Result<(), ValidatorCronError> {
->>>>>>> f7e157ab
     let bundler = get_bundler().await?;
 
     super::bundle::validate_transactions(bundler).await?;

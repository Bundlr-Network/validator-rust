use crate::database::queries;
use crate::state::ValidatorRole;
use crate::{context, http};

use super::arweave;
use super::bundle::validate_bundler;
use super::error::ValidatorCronError;

pub async fn validate<Context, HttpClient>(ctx: &Context) -> Result<(), ValidatorCronError>
where
    Context: queries::QueryContext + arweave::ArweaveContext<HttpClient> + context::BundlerAccess,
    HttpClient: http::Client<Request = reqwest::Request, Response = reqwest::Response>,
{
<<<<<<< HEAD
    let bundler = get_bundler().unwrap();

=======
>>>>>>> 2b5d65e1
    match ctx.get_validator_state().role() {
        ValidatorRole::Cosigner => validate_bundler(&*ctx).await?,
        ValidatorRole::Idle => (),
    }

    Ok(())
}

<<<<<<< HEAD
pub async fn validate_transactions<Context>(_: Arc<Context>) -> Result<(), ValidatorCronError> {
    let bundler = get_bundler().unwrap();

    super::bundle::validate_transactions(bundler).await?;
=======
pub async fn validate_transactions<Context>(ctx: &Context) -> Result<(), ValidatorCronError>
where
    Context: context::BundlerAccess,
{
    super::bundle::validate_transactions(ctx.bundler()).await?;
>>>>>>> 2b5d65e1

    Ok(())
}<|MERGE_RESOLUTION|>--- conflicted
+++ resolved
@@ -11,11 +11,6 @@
     Context: queries::QueryContext + arweave::ArweaveContext<HttpClient> + context::BundlerAccess,
     HttpClient: http::Client<Request = reqwest::Request, Response = reqwest::Response>,
 {
-<<<<<<< HEAD
-    let bundler = get_bundler().unwrap();
-
-=======
->>>>>>> 2b5d65e1
     match ctx.get_validator_state().role() {
         ValidatorRole::Cosigner => validate_bundler(&*ctx).await?,
         ValidatorRole::Idle => (),
@@ -24,18 +19,11 @@
     Ok(())
 }
 
-<<<<<<< HEAD
-pub async fn validate_transactions<Context>(_: Arc<Context>) -> Result<(), ValidatorCronError> {
-    let bundler = get_bundler().unwrap();
-
-    super::bundle::validate_transactions(bundler).await?;
-=======
 pub async fn validate_transactions<Context>(ctx: &Context) -> Result<(), ValidatorCronError>
 where
     Context: context::BundlerAccess,
 {
     super::bundle::validate_transactions(ctx.bundler()).await?;
->>>>>>> 2b5d65e1
 
     Ok(())
 }
extern crate diesel;

use super::arweave;
use super::error::ValidatorCronError;
use super::slasher::vote_slash;
use super::transactions::get_transactions;
use crate::context::BundlerAccess;
use crate::cron::arweave::{Arweave, Transaction as ArweaveTx};
use crate::database::models::{Block, Epoch, NewBundle, NewTransaction};
use crate::database::queries::{self, *};
use crate::http;
use crate::types::Validator;
use awc::Client;
use bundlr_sdk::deep_hash_sync::{deep_hash_sync, ONE_AS_BUFFER};
use bundlr_sdk::verify::types::Item;
use bundlr_sdk::JWK;
use bundlr_sdk::{deep_hash::DeepHashChunk, verify::file::verify_file_bundle};
use data_encoding::BASE64URL_NOPAD;
use jsonwebkey::JsonWebKey;
use lazy_static::lazy_static;
use openssl::hash::MessageDigest;
use openssl::pkey::{PKey, Public};
use openssl::rsa::Padding;
use openssl::sign;
use paris::{error, info};
use serde::{Deserialize, Serialize};

#[derive(Clone, Default)]
pub struct Bundler {
    pub address: String,
    pub url: String, // FIXME: type of this field should be Url
}

#[derive(Serialize, Deserialize, Default, Debug)]
pub struct TxReceipt {
    block: u128,
    tx_id: String,
    signature: String,
}

<<<<<<< HEAD
pub fn get_bundler() -> Result<Bundler, ValidatorCronError> {
    Ok(Bundler {
        address: "OXcT1sVRSA5eGwt2k6Yuz8-3e3g9WJi5uSE99CWqsBs".to_string(),
        url: "https://node1.bundlr.network/".to_string(),
    })
}

pub async fn validate_bundler<Context, HttpClient>(
    ctx: &Context,
    bundler: Bundler,
) -> Result<(), ValidatorCronError>
=======
pub async fn validate_bundler<Context, HttpClient>(ctx: &Context) -> Result<(), ValidatorCronError>
>>>>>>> 2b5d65e1
where
    Context: queries::QueryContext + arweave::ArweaveContext<HttpClient> + BundlerAccess,
    HttpClient: http::Client<Request = reqwest::Request, Response = reqwest::Response>,
{
<<<<<<< HEAD
    let arweave = Arweave::new(ctx.get_arweave_uri());
=======
    let arweave = Arweave::new(80, String::from("arweave.net"), String::from("http"));
    let bundler = ctx.bundler();
>>>>>>> 2b5d65e1
    let txs_req = arweave
        .get_latest_transactions(ctx, &bundler.address, Some(50), None)
        .await;

    if let Err(r) = txs_req {
        error!(
            "Error occurred while getting txs from bundler address: \n {}. Error: {}",
            bundler.address, r
        );
        return Err(ValidatorCronError::TxsFromAddressNotFound);
    }

    let txs_req = &txs_req.unwrap().0;
<<<<<<< HEAD
    for bundle in txs_req {
        let res = validate_bundle(ctx, &arweave, bundle).await;
=======
    for bundle_tx in txs_req {
        let res = validate_bundle(ctx, &arweave, bundle_tx).await;
>>>>>>> 2b5d65e1
        if let Err(err) = res {
            match err {
                ValidatorCronError::TxNotFound => todo!(),
                ValidatorCronError::AddressNotFound => todo!(),
                ValidatorCronError::TxsFromAddressNotFound => todo!(),
                ValidatorCronError::BundleNotInsertedInDB => todo!(),
                ValidatorCronError::TxInvalid => todo!(),
                ValidatorCronError::FileError => (),
            }
        }
    }

    Ok(())
}

async fn validate_bundle<Context, HttpClient>(
    ctx: &Context,
    arweave: &Arweave,
    bundle: &ArweaveTx,
) -> Result<(), ValidatorCronError>
where
    Context: queries::QueryContext + arweave::ArweaveContext<HttpClient> + BundlerAccess,
    HttpClient: http::Client<Request = reqwest::Request, Response = reqwest::Response>,
{
<<<<<<< HEAD
    let block_ok = check_bundle_block(bundle);
=======
    let block_ok = check_bundle_block(ctx, bundle).await;
    let current_block: Option<u128> = None;
>>>>>>> 2b5d65e1
    if let Err(err) = block_ok {
        return Err(err);
    }

    let current_block = block_ok.unwrap();
    if current_block.is_none() {
        return Ok(());
    } else {
        let _store = store_bundle(ctx, bundle);
    }

    let path = match arweave.get_tx_data(ctx, &bundle.id).await {
        Ok(path) => path,
        Err(err) => {
            error!("File path error {:?}", err);
            return Err(ValidatorCronError::FileError);
        }
    };

    let bundle_txs = match verify_file_bundle(path.clone()).await {
        Err(r) => {
            error!("Error verifying bundle {}:", r);
            Vec::new()
        }
        Ok(v) => v,
    };

    info!(
        "{} transactions found in bundle {}",
        &bundle_txs.len(),
        &bundle.id
    );
    for bundle_tx in bundle_txs {
        let tx_receipt = verify_bundle_tx(ctx, &bundle_tx, current_block).await;
        if let Err(err) = tx_receipt {
            info!("Error found in transaction {} : {}", &bundle_tx.tx_id, err);
            return Err(ValidatorCronError::TxInvalid);
        }
    }
    info!("All transactions ok in bundle {}", &bundle.id);

    /*
    match std::fs::remove_file(path.clone()) {
        Ok(_r) => info!("Successfully deleted {}", path),
        Err(err) => error!("Error deleting file {} : {}", path, err),
    };
    */

    Ok(())
}

<<<<<<< HEAD
fn check_bundle_block(bundle: &ArweaveTx) -> Result<Option<i64>, ValidatorCronError> {
=======
async fn check_bundle_block<Context>(
    ctx: &Context,
    bundle: &ArweaveTx,
) -> Result<Option<u128>, ValidatorCronError>
where
    Context: queries::QueryContext + BundlerAccess,
{
>>>>>>> 2b5d65e1
    let current_block = match bundle.block {
        Some(ref block) => block.height,
        None => {
            info!("Bundle {} not included in any block", &bundle.id);
            return Ok(None);
        }
    };

    info!("Bundle {} included in block {}", &bundle.id, current_block);
    Ok(Some(current_block))
}

fn store_bundle<Context>(ctx: &Context, bundle: &ArweaveTx) -> Result<(), ValidatorCronError>
where
    Context: queries::QueryContext,
{
    let is_bundle_present = get_bundle(ctx, &bundle.id).is_ok();
    if !is_bundle_present {
        return match insert_bundle_in_db(
            ctx,
            NewBundle {
                id: bundle.id.clone(),
<<<<<<< HEAD
                owner_address: bundle.owner.address.clone(),
                block_height: bundle.block.as_ref().unwrap().height as i64,
=======
                owner_address: ctx.bundler().address.clone(),
                block_height: Block(current_block),
>>>>>>> 2b5d65e1
            },
        ) {
            Ok(()) => {
                info!("Bundle {} successfully stored", &bundle.id);
                Ok(())
            }
            Err(err) => {
                error!("Error when storing bundle {} : {}", &bundle.id, err);
                Err(ValidatorCronError::BundleNotInsertedInDB)
            }
        };
    }

    Ok(())
}

async fn verify_bundle_tx<Context>(
    ctx: &Context,
    bundle_tx: &Item,
    current_block: Option<u128>,
) -> Result<(), ValidatorCronError>
where
    Context: queries::QueryContext,
{
    let tx = get_tx(ctx, &bundle_tx.tx_id).await;
    let mut tx_receipt: Option<TxReceipt> = None;
    if tx.is_ok() {
        let tx = tx.unwrap();
        tx_receipt = Some(TxReceipt {
            block: tx.block_promised.into(),
            tx_id: tx.id,
            signature: match std::str::from_utf8(&tx.signature.to_vec()) {
                Ok(v) => v.to_string(),
                Err(e) => panic!("Invalid UTF-8 seq: {}", e),
            },
        });
    } else {
        let peer_tx = tx_exists_on_peers(&bundle_tx.tx_id).await;
        if peer_tx.is_ok() {
            tx_receipt = Some(peer_tx.unwrap());
        }
    }

    match tx_receipt {
        Some(receipt) => {
            let tx_is_ok = verify_tx_receipt(&receipt).unwrap();
            // FIXME: don't use unwrap
            if tx_is_ok && receipt.block <= current_block.unwrap() {
                if let Err(_err) = insert_tx_in_db(
                    ctx,
                    &NewTransaction {
                        id: receipt.tx_id,
                        epoch: Epoch(0),
                        block_promised: receipt.block.into(),
                        block_actual: current_block.map(Block),
                        signature: receipt.signature.as_bytes().to_vec(),
                        validated: true,
                        bundle_id: Some(bundle_tx.tx_id.clone()),
                    },
                ) {
                    // FIXME: missing error handling
                }
            } else {
                // TODO: vote slash
            }
        }
        None => {
            // TODO: handle unfound txreceipt
            ()
        }
    }

    Ok(())
}

async fn tx_exists_on_peers(tx_id: &str) -> Result<TxReceipt, ValidatorCronError> {
    let client = Client::default();
    let validator_peers = Vec::<Validator>::new();
    for peer in validator_peers {
        let response = client
            .get(format!("{}/tx/{}", peer.url, tx_id))
            .send()
            .await;

        if let Err(r) = response {
            error!("Error occurred while getting tx from peer - {}", r);
            continue;
        }

        let mut response = response.unwrap();

        if response.status().is_success() {
            return Ok(response.json().await.unwrap());
        }
    }

    Err(ValidatorCronError::TxNotFound)
}

fn verify_tx_receipt(tx_receipt: &TxReceipt) -> std::io::Result<bool> {
    pub const BUNDLR_AS_BUFFER: &[u8] = "Bundlr".as_bytes();

    let block = tx_receipt.block.to_string().as_bytes().to_vec();

    let tx_id = tx_receipt.tx_id.as_bytes().to_vec();

    let message = deep_hash_sync(DeepHashChunk::Chunks(vec![
        DeepHashChunk::Chunk(BUNDLR_AS_BUFFER.into()),
        DeepHashChunk::Chunk(ONE_AS_BUFFER.into()),
        DeepHashChunk::Chunk(tx_id.into()),
        DeepHashChunk::Chunk(block.into()),
    ]))
    .unwrap();

    lazy_static! {
        static ref PUBLIC: PKey<Public> = {
            let jwk = JWK {
                kty: "RSA",
                e: "AQAB",
                n: std::env::var("BUNDLER_PUBLIC").unwrap(),
            };

            let p = serde_json::to_string(&jwk).unwrap();
            let key: JsonWebKey = p.parse().unwrap();

            PKey::public_key_from_der(key.key.to_der().as_slice()).unwrap()
        };
    };

    let sig = BASE64URL_NOPAD
        .decode(tx_receipt.signature.as_bytes())
        .unwrap();

    let mut verifier = sign::Verifier::new(MessageDigest::sha256(), &PUBLIC).unwrap();
    verifier.set_rsa_padding(Padding::PKCS1_PSS).unwrap();
    verifier.update(&message).unwrap();
    Ok(verifier.verify(&sig).unwrap_or(false))
}

pub async fn validate_transactions(bundler: &Bundler) -> Result<(), ValidatorCronError> {
    let res = get_transactions(bundler, Some(100), None).await;
    let txs = match res {
        Ok(r) => r.0,
        Err(_) => Vec::new(),
    };

    for tx in txs {
        // TODO: validate transacitons
        let block_ok = tx.current_block < tx.expected_block;

        if block_ok {
            let _res = vote_slash(bundler);
        }
    }

    Ok(())
}

#[cfg(test)]
mod tests {
    use std::{
        fs::{self, File},
        io::Read,
    };

    use crate::{
        context::test_utils::test_context_with_http_client, http::reqwest::mock::MockHttpClient,
        key_manager::test_utils::test_keys,
    };
    use http::Method;
    use reqwest::{Request, Response};

    use super::{get_bundler, validate_bundler};

    #[actix_rt::test]
    async fn validate_bundler_should_abort_due_no_block() {
        let client = MockHttpClient::new(|a: &Request, b: &Request| a.url() == b.url())
            .when(|req: &Request| {
                let url = "http://example.com/graphql?query=query($owners:%20[String!],%20$first:%20Int)%20{%20transactions(owners:%20$owners,%20first:%20$first)%20{%20pageInfo%20{%20hasNextPage%20}%20edges%20{%20cursor%20node%20{%20id%20owner%20{%20address%20}%20signature%20recipient%20tags%20{%20name%20value%20}%20block%20{%20height%20id%20timestamp%20}%20}%20}%20}%20}";
                req.method() == Method::POST && &req.url().to_string() == url
            })
            .then(|_: &Request| {
                let data = "{\"data\": {\"transactions\": {\"pageInfo\": {\"hasNextPage\": true },\"edges\": [{\"cursor\": \"cursor\", \"node\": { \"id\": \"tx_id\",\"owner\": {\"address\": \"address\"}, \"signature\": \"signature\",\"recipient\": \"\", \"tags\": [], \"block\": null } } ] } } }";
                let response = http::response::Builder::new()
                    .status(200)
                    .body(data)
                    .unwrap();
                Response::from(response)
            })
            .when(|req: &Request| {
                let url = "http://example.com/tx_id";
                req.method() == Method::GET && &req.url().to_string() == url
            })
            .then(|_: &Request| {
                let data = "";
                let response = http::response::Builder::new()
                    .status(200)
                    .body(data)
                    .unwrap();
                Response::from(response)
            });

        let (key_manager, _bundle_pvk) = test_keys();
        let ctx = test_context_with_http_client(key_manager, client);
        let bundler = get_bundler().unwrap();
        let res = validate_bundler(&ctx, bundler).await;
        assert!(res.is_ok())
    }

    #[actix_rt::test]
    async fn validate_bundler_should_return_ok() {
        let client = MockHttpClient::new(|a: &Request, b: &Request| a.url() == b.url())
            .when(|req: &Request| {
                let url = "http://example.com/graphql?query=query($owners:%20[String!],%20$first:%20Int)%20{%20transactions(owners:%20$owners,%20first:%20$first)%20{%20pageInfo%20{%20hasNextPage%20}%20edges%20{%20cursor%20node%20{%20id%20owner%20{%20address%20}%20signature%20recipient%20tags%20{%20name%20value%20}%20block%20{%20height%20id%20timestamp%20}%20}%20}%20}%20}";
                req.method() == Method::POST && &req.url().to_string() == url
            })
            .then(|_: &Request| {
                let data = "{\"data\": {\"transactions\": {\"pageInfo\": {\"hasNextPage\": true },\"edges\": [{\"cursor\": \"cursor\", \"node\": { \"id\": \"test_bundle\",\"owner\": {\"address\": \"address\"}, \"signature\": \"signature\", \"recipient\": \"\", \"tags\": [], \"block\": { \"id\": \"id\", \"timestamp\": 10, \"height\": 10 } } } ] } } }";
                let response = http::response::Builder::new()
                    .status(200)
                    .body(data)
                    .unwrap();
                Response::from(response)
            })
            .when(|req: &Request| {
                let url = "http://example.com/test_bundle";
                req.method() == Method::GET && &req.url().to_string() == url
            })
            .then(|_: &Request| {
                let mut test_bundle = String::new();
                let mut f = File::open("./bundles/test_bundle").expect("Unable to open test_bundle");
                f.read_to_string(&mut test_bundle).expect("Unable to read string");

                dbg!(&test_bundle);
                let response = http::response::Builder::new()
                    .status(200)
                    .body(test_bundle)
                    .unwrap();
                Response::from(response)
            });

        let (key_manager, _bundle_pvk) = test_keys();
        let ctx = test_context_with_http_client(key_manager, client);
        let bundler = get_bundler().unwrap();
        let res = validate_bundler(&ctx, bundler).await;
        assert!(res.is_ok())
    }
}<|MERGE_RESOLUTION|>--- conflicted
+++ resolved
@@ -38,31 +38,13 @@
     signature: String,
 }
 
-<<<<<<< HEAD
-pub fn get_bundler() -> Result<Bundler, ValidatorCronError> {
-    Ok(Bundler {
-        address: "OXcT1sVRSA5eGwt2k6Yuz8-3e3g9WJi5uSE99CWqsBs".to_string(),
-        url: "https://node1.bundlr.network/".to_string(),
-    })
-}
-
-pub async fn validate_bundler<Context, HttpClient>(
-    ctx: &Context,
-    bundler: Bundler,
-) -> Result<(), ValidatorCronError>
-=======
 pub async fn validate_bundler<Context, HttpClient>(ctx: &Context) -> Result<(), ValidatorCronError>
->>>>>>> 2b5d65e1
 where
     Context: queries::QueryContext + arweave::ArweaveContext<HttpClient> + BundlerAccess,
     HttpClient: http::Client<Request = reqwest::Request, Response = reqwest::Response>,
 {
-<<<<<<< HEAD
     let arweave = Arweave::new(ctx.get_arweave_uri());
-=======
-    let arweave = Arweave::new(80, String::from("arweave.net"), String::from("http"));
     let bundler = ctx.bundler();
->>>>>>> 2b5d65e1
     let txs_req = arweave
         .get_latest_transactions(ctx, &bundler.address, Some(50), None)
         .await;
@@ -76,13 +58,8 @@
     }
 
     let txs_req = &txs_req.unwrap().0;
-<<<<<<< HEAD
     for bundle in txs_req {
         let res = validate_bundle(ctx, &arweave, bundle).await;
-=======
-    for bundle_tx in txs_req {
-        let res = validate_bundle(ctx, &arweave, bundle_tx).await;
->>>>>>> 2b5d65e1
         if let Err(err) = res {
             match err {
                 ValidatorCronError::TxNotFound => todo!(),
@@ -107,12 +84,7 @@
     Context: queries::QueryContext + arweave::ArweaveContext<HttpClient> + BundlerAccess,
     HttpClient: http::Client<Request = reqwest::Request, Response = reqwest::Response>,
 {
-<<<<<<< HEAD
     let block_ok = check_bundle_block(bundle);
-=======
-    let block_ok = check_bundle_block(ctx, bundle).await;
-    let current_block: Option<u128> = None;
->>>>>>> 2b5d65e1
     if let Err(err) = block_ok {
         return Err(err);
     }
@@ -121,7 +93,8 @@
     if current_block.is_none() {
         return Ok(());
     } else {
-        let _store = store_bundle(ctx, bundle);
+        let current_block = current_block.unwrap();
+        let _store = store_bundle(ctx, bundle, current_block);
     }
 
     let path = match arweave.get_tx_data(ctx, &bundle.id).await {
@@ -164,17 +137,7 @@
     Ok(())
 }
 
-<<<<<<< HEAD
-fn check_bundle_block(bundle: &ArweaveTx) -> Result<Option<i64>, ValidatorCronError> {
-=======
-async fn check_bundle_block<Context>(
-    ctx: &Context,
-    bundle: &ArweaveTx,
-) -> Result<Option<u128>, ValidatorCronError>
-where
-    Context: queries::QueryContext + BundlerAccess,
-{
->>>>>>> 2b5d65e1
+fn check_bundle_block(bundle: &ArweaveTx) -> Result<Option<u128>, ValidatorCronError> {
     let current_block = match bundle.block {
         Some(ref block) => block.height,
         None => {
@@ -187,9 +150,9 @@
     Ok(Some(current_block))
 }
 
-fn store_bundle<Context>(ctx: &Context, bundle: &ArweaveTx) -> Result<(), ValidatorCronError>
+fn store_bundle<Context>(ctx: &Context, bundle: &ArweaveTx, current_block: u128) -> Result<(), ValidatorCronError>
 where
-    Context: queries::QueryContext,
+    Context: queries::QueryContext + BundlerAccess,
 {
     let is_bundle_present = get_bundle(ctx, &bundle.id).is_ok();
     if !is_bundle_present {
@@ -197,13 +160,8 @@
             ctx,
             NewBundle {
                 id: bundle.id.clone(),
-<<<<<<< HEAD
-                owner_address: bundle.owner.address.clone(),
-                block_height: bundle.block.as_ref().unwrap().height as i64,
-=======
                 owner_address: ctx.bundler().address.clone(),
                 block_height: Block(current_block),
->>>>>>> 2b5d65e1
             },
         ) {
             Ok(()) => {
@@ -376,7 +334,7 @@
     use http::Method;
     use reqwest::{Request, Response};
 
-    use super::{get_bundler, validate_bundler};
+    use super::{validate_bundler};
 
     #[actix_rt::test]
     async fn validate_bundler_should_abort_due_no_block() {

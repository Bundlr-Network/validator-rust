use std::sync::Arc;

use serde::Serialize;
use tracing::error;

use super::error::ValidatorCronError;
use crate::database::models::NewTransaction;
use crate::database::queries::{self, get_unposted_txs, update_tx};
use crate::state::SharedValidatorState;

#[derive(Default)]
pub struct Validator {
    pub address: String,
    pub url: String,
}

#[derive(Serialize)]
pub struct ValidatorSignature {
    public: String,
    signature: String,
}

#[derive(Serialize)]
pub struct ReqBody {
    id: String,
    signature: String,
    block: i64,
    address: String,
    validator_signatures: Vec<ValidatorSignature>,
}

<<<<<<< HEAD
pub async fn send_txs_to_leader(_state: SharedValidatorState) -> Result<(), ValidatorCronError> {
    let _res = post_transactions().await;
=======
pub async fn send_txs_to_leader<Context>(
    ctx: Arc<Context>,
    state: SharedValidatorState,
) -> Result<(), ValidatorCronError>
where
    Context: queries::RequestContext,
{
    let _res = post_transactions(&*ctx).await;
>>>>>>> f7e157ab
    Ok(())
}

pub fn get_leader() -> Result<Validator, ValidatorCronError> {
    Ok(Validator {
        address: "address".to_string(),
        url: "url".to_string(),
    })
}

pub async fn post_transactions<Context>(ctx: &Context) -> std::io::Result<()>
where
    Context: queries::RequestContext,
{
    let txs = get_unposted_txs(ctx).await.unwrap();
    let leader = get_leader().unwrap();
    let client = reqwest::Client::new();

    for tx in txs {
        let req = client
            .post(format!("{}/{}", &leader.url, "tx"))
            .json(&ReqBody {
                id: tx.id.clone(),
                signature: String::from_utf8(tx.signature.clone()).unwrap(),
                block: tx.block_actual.unwrap(),
                address: String::from("address"), // TODO: get this address
                validator_signatures: Vec::new(),
            })
            .send()
            .await;

        if req.is_ok() {
            let update = update_tx(
                ctx,
                &NewTransaction {
                    id: tx.id,
                    epoch: tx.epoch,
                    block_promised: tx.block_promised,
                    block_actual: tx.block_actual,
                    signature: tx.signature,
                    validated: tx.validated,
                    bundle_id: tx.bundle_id,
                    sent_to_leader: true,
                },
            )
            .await;

            if let Err(e) = update {
                error!("Error updating tx in database: {}", e);
            }
        }
    }

    Ok(())
}<|MERGE_RESOLUTION|>--- conflicted
+++ resolved
@@ -29,10 +29,6 @@
     validator_signatures: Vec<ValidatorSignature>,
 }
 
-<<<<<<< HEAD
-pub async fn send_txs_to_leader(_state: SharedValidatorState) -> Result<(), ValidatorCronError> {
-    let _res = post_transactions().await;
-=======
 pub async fn send_txs_to_leader<Context>(
     ctx: Arc<Context>,
     state: SharedValidatorState,
@@ -41,7 +37,6 @@
     Context: queries::RequestContext,
 {
     let _res = post_transactions(&*ctx).await;
->>>>>>> f7e157ab
     Ok(())
 }
 
